/* eslint-disable @typescript-eslint/no-explicit-any */
import { firestore, auth, isTestMode } from '../config/firebase';
import { User, UserRole } from '../types';

class UserService {
  private usersCollection = firestore?.collection('users');
  
  // In-memory store for test mode
  private testUsers: Map<string, User> = new Map();

// Create a new user in Firestore
async createUser(userData: Partial<User>): Promise<User> {
  try {
    if (isTestMode || !this.usersCollection) {
      console.log('Test mode: User creation simulated');
      const newUser: User = {
        uid: userData.uid!,
        email: userData.email!,
        displayName: userData.displayName!,
        role: userData.role || UserRole.STUDENT,
        isActive: true,
        createdAt: new Date(),
        updatedAt: new Date()
      };
      
      // Store in memory for consistency in test mode
      this.testUsers.set(newUser.uid, newUser);
      console.log('Test user stored:', newUser);
      
      return newUser;
    }

    const { uid, ...data } = userData;
    if (!uid) {
      throw new Error('UID is required to create a user');
    }

    const newUserDoc = {
      email: data.email || '',
      displayName: data.displayName || 'New User',
      role: data.role || UserRole.STUDENT,
      isActive: data.isActive !== undefined ? data.isActive : true,
      createdAt: new Date(),
      updatedAt: new Date(),
    };

    await this.usersCollection.doc(uid).set(newUserDoc);

    return { uid, ...newUserDoc } as User;
  } catch (error) {
    console.error('Error creating user:', error);
    throw new Error('Failed to create user');
  }
}

// Get user by UID
async getUserById(uid: string): Promise<User | null> {
  try {
    if (isTestMode || !this.usersCollection) {
      // In test mode, check the in-memory store
      const testUser = this.testUsers.get(uid);
      console.log('Test mode: getUserById for', uid, 'found:', !!testUser);
      return testUser || null;
    }

    const userDoc = await this.usersCollection.doc(uid).get();
    
    if (!userDoc.exists) {
      return null;
    }

    return { uid, ...userDoc.data() } as User;
  } catch (error) {
    console.error('Error getting user:', error);
    throw new Error('Failed to get user');
  }
}

<<<<<<< HEAD
  // Get user by email
  async getUserByEmail(email: string): Promise<User | null> {
    try {
      if (isTestMode || !this.usersCollection) {
        // In test mode, search the in-memory store
        for (const user of this.testUsers.values()) {
          if (user.email === email) {
            console.log('Test mode: getUserByEmail found user for', email);
            return user;
          }
        }
        console.log('Test mode: getUserByEmail - no user found for', email);
        return null;
      }

      const querySnapshot = await this.usersCollection
        .where('email', '==', email)
        .limit(1)
        .get();

      if (querySnapshot.empty) {
        return null;
=======
// Get user by email
async getUserByEmail(email: string): Promise<User | null> {
  try {
    if (isTestMode || !this.usersCollection) {
      // In test mode, search the in-memory store
      for (const user of this.testUsers.values()) {
        if (user.email === email) {
          console.log('Test mode: getUserByEmail found user for', email);
          return user;
        }
>>>>>>> 204205ed
      }
      console.log('Test mode: getUserByEmail - no user found for', email);
      return null;
    }

    const querySnapshot = await this.usersCollection
      .where('email', '==', email)
      .limit(1)
      .get();

    if (querySnapshot.empty) {
      return null;
    }

    const doc = querySnapshot.docs[0];
    return { uid: doc.id, ...doc.data() } as User;
  } catch (error) {
    console.error('Error getting user by email:', error);
    throw new Error('Failed to get user');
  }
}

// Update user
async updateUser(uid: string, updateData: Partial<User>): Promise<User> {
  try {
    if (isTestMode || !this.usersCollection) {
      console.log('Test mode: User update simulated for', uid);
      
      // Get existing user or create a default one
      let existingUser = this.testUsers.get(uid);
      if (!existingUser) {
        existingUser = {
          uid,
          email: 'test@example.com',
          displayName: 'Test User',
          role: UserRole.STUDENT,
          isActive: true,
          createdAt: new Date(),
          updatedAt: new Date()
        };
      }
      
      // Update the user with new data
      const updatedUser: User = {
        ...existingUser,
        ...updateData,
        uid, // Ensure UID doesn't change
        updatedAt: new Date()
      };
      
      // Store the updated user
      this.testUsers.set(uid, updatedUser);
      console.log('Test mode: User updated:', updatedUser);
      
      return updatedUser;
    }

    // Filter out undefined values
    const updateDoc: any = {
      updatedAt: new Date()
    };

    // Only add defined values to the update object
    Object.keys(updateData).forEach(key => {
      const value = updateData[key as keyof Partial<User>];
      if (value !== undefined && value !== null) {
        updateDoc[key] = value;
      }
    });

    await this.usersCollection.doc(uid).update(updateDoc);
    
    const updatedUser = await this.getUserById(uid);
    if (!updatedUser) {
      throw new Error('User not found after update');
    }

    return updatedUser;
  } catch (error) {
    console.error('Error updating user:', error);
    throw new Error('Failed to update user');
  }
}

  // Update user role (admin only)
  async updateUserRole(uid: string, newRole: UserRole): Promise<User> {
    try {
      const updateData = {
        role: newRole,
        updatedAt: new Date()
      };

      await this.usersCollection.doc(uid).update(updateData);
      
      const updatedUser = await this.getUserById(uid);
      if (!updatedUser) {
        throw new Error('User not found after role update');
      }

      return updatedUser;
    } catch (error) {
      console.error('Error updating user role:', error);
      throw new Error('Failed to update user role');
    }
  }

  // Get all users with pagination
  async getAllUsers(page: number = 1, limit: number = 10, role?: UserRole): Promise<{
    users: User[];
    total: number;
    page: number;
    totalPages: number;
  }> {
    try {
      // Return mock data in test mode
      if (isTestMode || !this.usersCollection) {
        const mockUsers: User[] = [
          {
            uid: 'user-1',
            email: 'student@demo.com',
            displayName: 'John Student',
            role: UserRole.STUDENT,
            isActive: true,
            createdAt: new Date(),
            updatedAt: new Date()
          },
          {
            uid: 'user-2',
            email: 'teacher@demo.com',
            displayName: 'Jane Teacher',
            role: UserRole.TEACHER,
            isActive: true,
            createdAt: new Date(),
            updatedAt: new Date()
          },
          {
            uid: 'user-3',
            email: 'admin@demo.com',
            displayName: 'Admin User',
            role: UserRole.ADMIN,
            isActive: true,
            createdAt: new Date(),
            updatedAt: new Date()
          }
        ];

        // Filter by role if specified
        let filteredUsers = mockUsers;
        if (role) {
          filteredUsers = mockUsers.filter(user => user.role === role);
        }

        const offset = (page - 1) * limit;
        const paginatedUsers = filteredUsers.slice(offset, offset + limit);

        return {
          users: paginatedUsers,
          total: filteredUsers.length,
          page,
          totalPages: Math.ceil(filteredUsers.length / limit)
        };
      }

      let query = this.usersCollection.orderBy('createdAt', 'desc');

      if (role) {
        query = query.where('role', '==', role) as any;
      }

      // Get total count
      const totalSnapshot = await query.get();
      const total = totalSnapshot.size;

      // Get paginated results
      const offset = (page - 1) * limit;
      const snapshot = await query.offset(offset).limit(limit).get();

      const users: User[] = snapshot.docs.map(doc => ({
        uid: doc.id,
        ...doc.data()
      } as User));

      return {
        users,
        total,
        page,
        totalPages: Math.ceil(total / limit)
      };
    } catch (error) {
      console.error('Error getting all users:', error);
      throw new Error('Failed to get users');
    }
  }

  // Search users by name or email
  async searchUsers(searchTerm: string, page: number = 1, limit: number = 10): Promise<{
    users: User[];
    total: number;
    page: number;
    totalPages: number;
  }> {
    try {
      // Note: Firestore doesn't support full-text search, so we'll use a basic approach
      // In production, consider using Algolia or Elasticsearch for better search
      
      const emailQuery = this.usersCollection
        .where('email', '>=', searchTerm.toLowerCase())
        .where('email', '<=', searchTerm.toLowerCase() + '\uf8ff');

      const nameQuery = this.usersCollection
        .where('displayName', '>=', searchTerm)
        .where('displayName', '<=', searchTerm + '\uf8ff');

      const [emailResults, nameResults] = await Promise.all([
        emailQuery.get(),
        nameQuery.get()
      ]);

      // Combine and deduplicate results
      const userMap = new Map<string, User>();
      
      emailResults.docs.forEach(doc => {
        userMap.set(doc.id, { uid: doc.id, ...doc.data() } as User);
      });
      
      nameResults.docs.forEach(doc => {
        userMap.set(doc.id, { uid: doc.id, ...doc.data() } as User);
      });

      const allUsers = Array.from(userMap.values());
      const total = allUsers.length;

      // Manual pagination
      const offset = (page - 1) * limit;
      const users = allUsers.slice(offset, offset + limit);

      return {
        users,
        total,
        page,
        totalPages: Math.ceil(total / limit)
      };
    } catch (error) {
      console.error('Error searching users:', error);
      throw new Error('Failed to search users');
    }
  }

  // Deactivate user
  async deactivateUser(uid: string): Promise<void> {
    try {
      if (isTestMode || !this.usersCollection) {
        console.log('Test mode: User deactivation simulated');
        return;
      }

      await this.usersCollection.doc(uid).update({
        isActive: false,
        updatedAt: new Date()
      });

      // Optionally disable the user in Firebase Auth
      if (auth) {
        await auth.updateUser(uid, { disabled: true });
      }
    } catch (error) {
      console.error('Error deactivating user:', error);
      throw new Error('Failed to deactivate user');
    }
  }

  // Activate user
  async activateUser(uid: string): Promise<void> {
    try {
      if (isTestMode || !this.usersCollection) {
        console.log('Test mode: User activation simulated');
        return;
      }

      await this.usersCollection.doc(uid).update({
        isActive: true,
        updatedAt: new Date()
      });

      // Re-enable the user in Firebase Auth
      if (auth) {
        await auth.updateUser(uid, { disabled: false });
      }
    } catch (error) {
      console.error('Error activating user:', error);
      throw new Error('Failed to activate user');
    }
  }

  // Get user statistics
  async getUserStats(): Promise<{
    totalUsers: number;
    activeUsers: number;
    totalStudents: number;
    totalTeachers: number;
    totalAdmins: number;
  }> {
    try {
      const [
        totalUsersSnapshot,
        activeUsersSnapshot,
        studentsSnapshot,
        teachersSnapshot,
        adminsSnapshot
      ] = await Promise.all([
        this.usersCollection.get(),
        this.usersCollection.where('isActive', '==', true).get(),
        this.usersCollection.where('role', '==', UserRole.STUDENT).get(),
        this.usersCollection.where('role', '==', UserRole.TEACHER).get(),
        this.usersCollection.where('role', '==', UserRole.ADMIN).get()
      ]);

      return {
        totalUsers: totalUsersSnapshot.size,
        activeUsers: activeUsersSnapshot.size,
        totalStudents: studentsSnapshot.size,
        totalTeachers: teachersSnapshot.size,
        totalAdmins: adminsSnapshot.size
      };
    } catch (error) {
      console.error('Error getting user stats:', error);
      throw new Error('Failed to get user statistics');
    }
  }
}

export default new UserService();<|MERGE_RESOLUTION|>--- conflicted
+++ resolved
@@ -76,7 +76,6 @@
   }
 }
 
-<<<<<<< HEAD
   // Get user by email
   async getUserByEmail(email: string): Promise<User | null> {
     try {
@@ -99,18 +98,7 @@
 
       if (querySnapshot.empty) {
         return null;
-=======
-// Get user by email
-async getUserByEmail(email: string): Promise<User | null> {
-  try {
-    if (isTestMode || !this.usersCollection) {
-      // In test mode, search the in-memory store
-      for (const user of this.testUsers.values()) {
-        if (user.email === email) {
-          console.log('Test mode: getUserByEmail found user for', email);
-          return user;
-        }
->>>>>>> 204205ed
+
       }
       console.log('Test mode: getUserByEmail - no user found for', email);
       return null;
